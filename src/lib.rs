//! # Ant Nest Simulator
//!
//! A realistic ant colony simulation inspired by SimEarth, featuring simple dot-based graphics
//! and complex emergent behavior. Players observe ant colonies developing naturally with minimal intervention.
//!
//! ## Architecture
//!
//! The simulator is built using Bevy's Entity Component System (ECS) architecture:
//!
//! - **Components**: Define data structures for ants, soil, and environmental properties
//! - **Systems**: Implement behavior logic for movement, lifecycle, and environmental changes
//! - **Rendering**: Handle visual representation and spawning of entities
//!
//! ## Usage
//!
//! ```rust,no_run
//! use ant_nest_simulator::AntNestPlugin;
//! use bevy::prelude::*;
//!
//! App::new()
//!     .add_plugins(DefaultPlugins)
//!     .add_plugins(AntNestPlugin)
//!     .run();
//! ```

pub mod components;
pub mod systems;

/// Convenient prelude for common imports
pub mod prelude {
    pub use crate::components::*;
    pub use crate::systems::*;
}

use bevy::prelude::*;

/// Main plugin for the Ant Nest Simulator
pub struct AntNestPlugin;

impl Plugin for AntNestPlugin {
    fn build(&self, app: &mut App) {
        app.init_resource::<components::TimeControl>()
            .init_resource::<components::DisasterState>()
<<<<<<< HEAD
            .init_resource::<components::ColorOverlayConfig>()
=======
            .init_resource::<systems::ParticleConfig>()
>>>>>>> 3de2e772
            .add_systems(
                Startup,
                (
                    systems::setup_world,
                    systems::spawn_soil_grid,
                    systems::spawn_initial_ants,
                    systems::spawn_food_sources,
                    systems::spawn_queen_ant,
                    systems::setup_time_control_ui,
                ),
            )
            .add_systems(
                Update,
<<<<<<< HEAD
                (
                    systems::ant_movement_system,
                    systems::ant_lifecycle_system,
                    systems::environmental_update_system,
                    systems::food_consumption_system,
                    systems::food_regeneration_system,
                    systems::queen_reproduction_system,
                    systems::egg_hatching_system,
                    systems::time_control_input_system,
                    systems::update_speed_display_system,
                    systems::disaster_input_system,
                    systems::disaster_timer_system,
                    systems::disaster_effect_system,
                    systems::color_overlay_system,
                    systems::update_overlay_size_system,
                ),
=======
                systems::ant_movement_system,
            )
            .add_systems(
                Update,
                systems::ant_lifecycle_system,
            )
            .add_systems(
                Update,
                systems::environmental_update_system,
            )
            .add_systems(
                Update,
                systems::food_consumption_system,
            )
            .add_systems(
                Update,
                systems::food_regeneration_system,
            )
            .add_systems(
                Update,
                systems::queen_reproduction_system,
            )
            .add_systems(
                Update,
                systems::egg_hatching_system,
            )
            .add_systems(
                Update,
                systems::time_control_input_system,
            )
            .add_systems(
                Update,
                systems::update_speed_display_system,
            )
            .add_systems(
                Update,
                systems::disaster_input_system,
            )
            .add_systems(
                Update,
                systems::disaster_timer_system,
            )
            .add_systems(
                Update,
                systems::disaster_effect_system,
            )
            .add_systems(
                Update,
                systems::particle_spawner_system,
            )
            .add_systems(
                Update,
                systems::particle_update_system,
            )
            .add_systems(
                Update,
                systems::update_particle_config_system,
>>>>>>> 3de2e772
            );
    }
}<|MERGE_RESOLUTION|>--- conflicted
+++ resolved
@@ -41,11 +41,8 @@
     fn build(&self, app: &mut App) {
         app.init_resource::<components::TimeControl>()
             .init_resource::<components::DisasterState>()
-<<<<<<< HEAD
             .init_resource::<components::ColorOverlayConfig>()
-=======
             .init_resource::<systems::ParticleConfig>()
->>>>>>> 3de2e772
             .add_systems(
                 Startup,
                 (
@@ -59,7 +56,6 @@
             )
             .add_systems(
                 Update,
-<<<<<<< HEAD
                 (
                     systems::ant_movement_system,
                     systems::ant_lifecycle_system,
@@ -75,66 +71,10 @@
                     systems::disaster_effect_system,
                     systems::color_overlay_system,
                     systems::update_overlay_size_system,
+                    systems::particle_spawner_system,
+                    systems::particle_update_system,
+                    systems::update_particle_config_system,
                 ),
-=======
-                systems::ant_movement_system,
-            )
-            .add_systems(
-                Update,
-                systems::ant_lifecycle_system,
-            )
-            .add_systems(
-                Update,
-                systems::environmental_update_system,
-            )
-            .add_systems(
-                Update,
-                systems::food_consumption_system,
-            )
-            .add_systems(
-                Update,
-                systems::food_regeneration_system,
-            )
-            .add_systems(
-                Update,
-                systems::queen_reproduction_system,
-            )
-            .add_systems(
-                Update,
-                systems::egg_hatching_system,
-            )
-            .add_systems(
-                Update,
-                systems::time_control_input_system,
-            )
-            .add_systems(
-                Update,
-                systems::update_speed_display_system,
-            )
-            .add_systems(
-                Update,
-                systems::disaster_input_system,
-            )
-            .add_systems(
-                Update,
-                systems::disaster_timer_system,
-            )
-            .add_systems(
-                Update,
-                systems::disaster_effect_system,
-            )
-            .add_systems(
-                Update,
-                systems::particle_spawner_system,
-            )
-            .add_systems(
-                Update,
-                systems::particle_update_system,
-            )
-            .add_systems(
-                Update,
-                systems::update_particle_config_system,
->>>>>>> 3de2e772
             );
     }
 }