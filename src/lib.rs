--- conflicted
+++ resolved
@@ -42,12 +42,8 @@
         app.init_resource::<components::TimeControl>()
             .init_resource::<components::DisasterState>()
             .init_resource::<components::ColorOverlayConfig>()
-<<<<<<< HEAD
             .init_resource::<components::VisualEffectsSettings>()
             .init_resource::<components::ColonyStatistics>()
-=======
-            .init_resource::<components::ColonyAnalytics>()
->>>>>>> 46ca226d
             .init_resource::<systems::ParticleConfig>()
             .add_systems(
                 Startup,
@@ -60,11 +56,7 @@
                     systems::setup_time_control_ui,
                     systems::setup_active_disasters_panel,
                     systems::setup_disaster_control_panel,
-<<<<<<< HEAD
                     systems::setup_statistics_panel,
-=======
-                    systems::setup_analytics_dashboard,
->>>>>>> 46ca226d
                 ),
             )
             // Core simulation systems
@@ -79,7 +71,6 @@
                     systems::food_regeneration_system,
                     systems::queen_reproduction_system,
                     systems::egg_hatching_system,
-<<<<<<< HEAD
                     systems::colony_statistics_calculation_system,
                 ),
             )
@@ -87,14 +78,6 @@
                 Update,
                 (
                     // Disaster and visual effects systems
-=======
-                ),
-            )
-            // Disaster and invasive species systems
-            .add_systems(
-                Update,
-                (
->>>>>>> 46ca226d
                     systems::disaster_input_system,
                     systems::disaster_timer_system,
                     systems::disaster_effect_system,
@@ -118,45 +101,22 @@
                     systems::update_disaster_status_system,
                     systems::update_cooldown_timers_system,
                     systems::disaster_trigger_feedback_system,
-<<<<<<< HEAD
-                ),
-            )
-            .add_systems(
-                Update,
-                (
-                    // UI systems
-                    systems::time_control_input_system,
-                    systems::update_speed_display_system,
                     systems::update_active_disasters_display,
                     systems::update_disaster_progress_bars,
                     systems::update_disaster_duration_text,
                     systems::visual_effects_toggle_system,
                     systems::statistics_toggle_input_system,
                     systems::update_statistics_display,
-=======
-                    systems::update_active_disasters_display,
-                    systems::update_disaster_progress_bars,
-                    systems::update_disaster_duration_text,
-                    systems::analytics_toggle_system,
-                    systems::analytics_data_collection_system,
-                    systems::update_analytics_display_system,
->>>>>>> 46ca226d
                 ),
             )
             .add_systems(
                 Update,
                 (
-<<<<<<< HEAD
                     // Invasive species systems
                     systems::invasive_species_spawning_system,
                     systems::invasive_species_behavior_system,
                     systems::ant_defensive_behavior_system,
                     systems::invasive_species_cleanup_system,
-=======
-                    // Additional invasive species systems
-                    systems::invasive_species_spawning_system,
-                    systems::ant_defensive_behavior_system,
->>>>>>> 46ca226d
                 ),
             );
     }
