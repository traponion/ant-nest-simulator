//! # Ant Nest Simulator
//!
//! A realistic ant colony simulation inspired by SimEarth, featuring simple dot-based graphics
//! and complex emergent behavior. Players observe ant colonies developing naturally with minimal intervention.
//!
//! ## Architecture
//!
//! The simulator is built using Bevy's Entity Component System (ECS) architecture:
//!
//! - **Components**: Define data structures for ants, soil, and environmental properties
//! - **Systems**: Implement behavior logic for movement, lifecycle, and environmental changes
//! - **Rendering**: Handle visual representation and spawning of entities
//!
//! ## Usage
//!
//! ```rust,no_run
//! use ant_nest_simulator::AntNestPlugin;
//! use bevy::prelude::*;
//!
//! App::new()
//!     .add_plugins(DefaultPlugins)
//!     .add_plugins(AntNestPlugin)
//!     .run();
//! ```

pub mod components;
pub mod systems;

/// Convenient prelude for common imports
pub mod prelude {
    pub use crate::components::*;
    pub use crate::systems::*;
}

use bevy::prelude::*;

/// Main plugin for the Ant Nest Simulator
pub struct AntNestPlugin;

impl Plugin for AntNestPlugin {
    fn build(&self, app: &mut App) {
        app.init_resource::<components::TimeControl>()
            .init_resource::<components::DisasterState>()
            .init_resource::<components::ColorOverlayConfig>()
            .init_resource::<components::ColonyAnalytics>()
            .init_resource::<systems::ParticleConfig>()
            .add_systems(
                Startup,
                (
                    systems::setup_world,
                    systems::spawn_soil_grid,
                    systems::spawn_initial_ants,
                    systems::spawn_food_sources,
                    systems::spawn_queen_ant,
                    systems::setup_time_control_ui,
<<<<<<< HEAD
                    systems::setup_active_disasters_panel,
                    systems::setup_disaster_control_panel,
                    systems::setup_analytics_dashboard,
=======
                    systems::setup_active_disasters_ui,
>>>>>>> c5dc0f90
                ),
            )
            // Core simulation systems
            .add_systems(
                Update,
                (
                    // Core simulation systems
                    systems::ant_movement_system,
                    systems::ant_lifecycle_system,
                    systems::environmental_update_system,
                    systems::food_consumption_system,
                    systems::food_regeneration_system,
                    systems::queen_reproduction_system,
                    systems::egg_hatching_system,
                ),
            )
<<<<<<< HEAD
            .add_systems(
                Update,
                (
                    // Disaster and visual effects systems
=======
            // Disaster and invasive species systems
            .add_systems(
                Update,
                (
>>>>>>> c5dc0f90
                    systems::disaster_input_system,
                    systems::disaster_timer_system,
                    systems::disaster_effect_system,
                    systems::invasive_species_spawn_system,
                    systems::invasive_species_behavior_system,
                    systems::invasive_species_cleanup_system,
                    systems::invasive_species_food_consumption_system,
                ),
            )
            // UI and visual effects systems
            .add_systems(
                Update,
                (
                    systems::time_control_input_system,
                    systems::update_speed_display_system,
                    systems::color_overlay_system,
                    systems::update_overlay_size_system,
                    systems::particle_spawner_system,
                    systems::particle_update_system,
                    systems::update_particle_config_system,
<<<<<<< HEAD
                    systems::update_disaster_status_system,
                    systems::update_cooldown_timers_system,
                    systems::disaster_trigger_feedback_system,
                ),
            )
            .add_systems(
                Update,
                (
                    // UI systems
                    systems::time_control_input_system,
                    systems::update_speed_display_system,
                    systems::update_active_disasters_display,
                    systems::update_disaster_progress_bars,
                    systems::update_disaster_duration_text,
                    systems::analytics_toggle_system,
                    systems::analytics_data_collection_system,
                    systems::update_analytics_display_system,
                ),
            )
            .add_systems(
                Update,
                (
                    // Invasive species systems
                    systems::invasive_species_spawning_system,
                    systems::invasive_species_behavior_system,
                    systems::ant_defensive_behavior_system,
                    systems::invasive_species_cleanup_system,
=======
                    systems::update_active_disasters_display_system,
>>>>>>> c5dc0f90
                ),
            );
    }
}<|MERGE_RESOLUTION|>--- conflicted
+++ resolved
@@ -53,13 +53,9 @@
                     systems::spawn_food_sources,
                     systems::spawn_queen_ant,
                     systems::setup_time_control_ui,
-<<<<<<< HEAD
                     systems::setup_active_disasters_panel,
                     systems::setup_disaster_control_panel,
                     systems::setup_analytics_dashboard,
-=======
-                    systems::setup_active_disasters_ui,
->>>>>>> c5dc0f90
                 ),
             )
             // Core simulation systems
@@ -76,17 +72,10 @@
                     systems::egg_hatching_system,
                 ),
             )
-<<<<<<< HEAD
-            .add_systems(
-                Update,
-                (
-                    // Disaster and visual effects systems
-=======
             // Disaster and invasive species systems
             .add_systems(
                 Update,
                 (
->>>>>>> c5dc0f90
                     systems::disaster_input_system,
                     systems::disaster_timer_system,
                     systems::disaster_effect_system,
@@ -107,18 +96,9 @@
                     systems::particle_spawner_system,
                     systems::particle_update_system,
                     systems::update_particle_config_system,
-<<<<<<< HEAD
                     systems::update_disaster_status_system,
                     systems::update_cooldown_timers_system,
                     systems::disaster_trigger_feedback_system,
-                ),
-            )
-            .add_systems(
-                Update,
-                (
-                    // UI systems
-                    systems::time_control_input_system,
-                    systems::update_speed_display_system,
                     systems::update_active_disasters_display,
                     systems::update_disaster_progress_bars,
                     systems::update_disaster_duration_text,
@@ -130,14 +110,9 @@
             .add_systems(
                 Update,
                 (
-                    // Invasive species systems
+                    // Additional invasive species systems
                     systems::invasive_species_spawning_system,
-                    systems::invasive_species_behavior_system,
                     systems::ant_defensive_behavior_system,
-                    systems::invasive_species_cleanup_system,
-=======
-                    systems::update_active_disasters_display_system,
->>>>>>> c5dc0f90
                 ),
             );
     }
