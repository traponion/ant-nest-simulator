//! # Ant Nest Simulator
//!
//! A realistic ant colony simulation inspired by SimEarth, featuring simple dot-based graphics
//! and complex emergent behavior. Players observe ant colonies developing naturally with minimal intervention.
//!
//! ## Architecture
//!
//! The simulator is built using Bevy's Entity Component System (ECS) architecture:
//!
//! - **Components**: Define data structures for ants, soil, and environmental properties
//! - **Systems**: Implement behavior logic for movement, lifecycle, and environmental changes
//! - **Rendering**: Handle visual representation and spawning of entities
//!
//! ## Usage
//!
//! ```rust,no_run
//! use ant_nest_simulator::AntNestPlugin;
//! use bevy::prelude::*;
//!
//! App::new()
//!     .add_plugins(DefaultPlugins)
//!     .add_plugins(AntNestPlugin)
//!     .run();
//! ```

// Allow clippy warnings that are common in game development and don't affect functionality
#![allow(clippy::type_complexity)]
#![allow(clippy::too_many_arguments)]

pub mod components;
pub mod systems;

/// Convenient prelude for common imports
pub mod prelude {
    pub use crate::components::*;
    pub use crate::systems::*;
}

use bevy::prelude::*;

/// Main plugin for the Ant Nest Simulator
pub struct AntNestPlugin;

impl Plugin for AntNestPlugin {
    fn build(&self, app: &mut App) {
        app.init_resource::<components::TimeControl>()
            .init_resource::<components::SimulationTime>()
            .init_resource::<components::DisasterState>()
            .init_resource::<components::ColorOverlayConfig>()
            .init_resource::<components::VisualEffectsSettings>()
            .init_resource::<components::PerformanceMetrics>()
            .init_resource::<components::ColonyStatistics>()
            .init_resource::<components::UserSettings>()
            .init_resource::<components::UITheme>()
            .init_resource::<systems::ParticleConfig>()
            .insert_resource(components::SpatialGrid::new(
                16.0,                                        // Cell size of 16 units
                components::Position { x: -80.0, y: -60.0 }, // World min
                components::Position { x: 80.0, y: 60.0 },   // World max
            ))
            .insert_resource(systems::PersistenceState::new())
            .add_systems(
                Startup,
                (
                    systems::setup_world,
                    systems::spawn_soil_grid,
                    systems::spawn_initial_ants,
                    systems::spawn_food_sources,
                    systems::spawn_queen_ant,
                    systems::setup_themed_time_control_ui,
                    systems::setup_simulation_time_display,
                    systems::setup_active_disasters_panel,
                    systems::setup_enhanced_disaster_control_ui_v3,
                    systems::setup_performance_monitoring_ui,
                    systems::initialize_spatial_grid_system,
                    systems::setup_statistics_panel,
                    systems::settings_ui::setup_settings_panel,
                    systems::settings_ui::setup_settings_toggle_button,
                ),
            )
            // Core simulation systems
            .add_systems(
                Update,
                (
                    // Core simulation systems - run sequentially to avoid Position conflicts
                    (
                        systems::ant_movement_system,
                        systems::ant_lifecycle_system,
                        systems::environmental_update_system,
                        systems::food_consumption_system,
                        systems::food_regeneration_system,
                        systems::queen_reproduction_system,
                        systems::egg_hatching_system,
                    )
                        .chain(),
                    // Spatial optimization systems - separate group
                    (
                        systems::update_food_sources_in_grid_system,
                        systems::colony_statistics_calculation_system,
                    ),
                ),
            )
            .add_systems(
                Update,
                (
                    // Disaster and visual effects systems
                    systems::disaster_input_system,
                    systems::disaster_timer_system,
                    systems::disaster_effect_system,
                    systems::invasive_species_spawning_system,
                    systems::invasive_species_food_consumption_system,
                ),
            )
            // Time control and UI interaction systems
            .add_systems(
                Update,
                (
                    systems::time_control_input_system,
                    systems::update_speed_display_system,
                    systems::update_simulation_time_system,
                    systems::update_time_display_system,
                    systems::initialize_simulation_time_system,
                    systems::handle_themed_time_control_buttons,
                    systems::update_play_pause_button_system,
                    systems::button_click_system,
                    systems::handle_speed_slider_system,
                    systems::update_slider_handle_position_system,
                    systems::update_slider_progress_system,
                    systems::handle_speed_preset_buttons_system,
                    systems::visual_effects_toggle_system,
                ),
            )
            // Settings and accessibility systems
            .add_systems(
                Update,
                (
                    systems::settings_ui::settings_toggle_input_system,
                    systems::settings_ui::handle_settings_interactions_system,
<<<<<<< HEAD
                    // Tooltip system
                    systems::tooltip_trigger_system,
                    systems::tooltip_display_system,
                    systems::tooltip_cleanup_system,
=======
                    systems::accessibility_system,
                ),
            )
            // Tooltip systems
            .add_systems(
                Update,
                (
                    systems::tooltip_trigger_system,
                    systems::tooltip_display_system,
                    systems::tooltip_cleanup_system,
                ),
            )
            // Animation systems
            .add_systems(
                Update,
                (
                    systems::ui_animation_system,
                    systems::ui_animation_update_system,
                    systems::glow_effect_system,
                    systems::fade_animation_system,
                    systems::focus_indicator_system,
>>>>>>> 8f7b8c93
                ),
            )
            // Visual effects systems
            .add_systems(
                Update,
                (
                    systems::color_overlay_system,
                    systems::update_overlay_size_system,
                    systems::particle_spawner_system,
                    systems::particle_update_system,
                    systems::update_particle_config_system,
                ),
            )
            // Disaster UI systems
            .add_systems(
                Update,
                (
                    systems::update_disaster_status_system,
                    systems::update_cooldown_timers_system,
                    systems::disaster_trigger_feedback_system,
                    systems::update_active_disasters_display,
                    systems::update_disaster_progress_bars,
                    systems::update_disaster_duration_text,
<<<<<<< HEAD
                    systems::handle_disaster_control_button_interactions,
=======
                    systems::handle_disaster_control_interactions,
                    systems::handle_disaster_control_button_interactions,
                    systems::handle_active_disaster_glow_effects,
                    systems::animate_cooldown_progress_bars,
>>>>>>> 8f7b8c93
                    systems::update_cooldown_progress_bars_system,
                    systems::visual_effects_toggle_system,
                ),
            )
            // Performance monitoring, statistics, and persistence systems
            .add_systems(
                Update,
                (
                    systems::collect_performance_metrics,
                    systems::update_performance_monitoring_ui,
                    systems::toggle_performance_monitoring_system,
                    systems::statistics_toggle_input_system,
                    systems::update_statistics_display,
                    systems::save_game_system,
                    systems::load_game_system,
                    systems::persistence_status_system,
                ),
            )
            .add_systems(
                Update,
                (
                    // Invasive species systems
                    systems::invasive_species_spawning_system,
                    systems::invasive_species_behavior_system,
                    systems::ant_defensive_behavior_system,
                    systems::invasive_species_cleanup_system,
                ),
            );
    }
}<|MERGE_RESOLUTION|>--- conflicted
+++ resolved
@@ -136,12 +136,6 @@
                 (
                     systems::settings_ui::settings_toggle_input_system,
                     systems::settings_ui::handle_settings_interactions_system,
-<<<<<<< HEAD
-                    // Tooltip system
-                    systems::tooltip_trigger_system,
-                    systems::tooltip_display_system,
-                    systems::tooltip_cleanup_system,
-=======
                     systems::accessibility_system,
                 ),
             )
@@ -163,7 +157,6 @@
                     systems::glow_effect_system,
                     systems::fade_animation_system,
                     systems::focus_indicator_system,
->>>>>>> 8f7b8c93
                 ),
             )
             // Visual effects systems
@@ -187,14 +180,10 @@
                     systems::update_active_disasters_display,
                     systems::update_disaster_progress_bars,
                     systems::update_disaster_duration_text,
-<<<<<<< HEAD
-                    systems::handle_disaster_control_button_interactions,
-=======
                     systems::handle_disaster_control_interactions,
                     systems::handle_disaster_control_button_interactions,
                     systems::handle_active_disaster_glow_effects,
                     systems::animate_cooldown_progress_bars,
->>>>>>> 8f7b8c93
                     systems::update_cooldown_progress_bars_system,
                     systems::visual_effects_toggle_system,
                 ),
