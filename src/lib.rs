//! # Ant Nest Simulator
//!
//! A realistic ant colony simulation inspired by SimEarth, featuring simple dot-based graphics
//! and complex emergent behavior. Players observe ant colonies developing naturally with minimal intervention.
//!
//! ## Architecture
//!
//! The simulator is built using Bevy's Entity Component System (ECS) architecture:
//!
//! - **Components**: Define data structures for ants, soil, and environmental properties
//! - **Systems**: Implement behavior logic for movement, lifecycle, and environmental changes
//! - **Rendering**: Handle visual representation and spawning of entities
//!
//! ## Usage
//!
//! ```rust,no_run
//! use ant_nest_simulator::AntNestPlugin;
//! use bevy::prelude::*;
//!
//! App::new()
//!     .add_plugins(DefaultPlugins)
//!     .add_plugins(AntNestPlugin)
//!     .run();
//! ```

pub mod components;
pub mod systems;

/// Convenient prelude for common imports
pub mod prelude {
    pub use crate::components::*;
    pub use crate::systems::*;
}

use bevy::prelude::*;

/// Main plugin for the Ant Nest Simulator
pub struct AntNestPlugin;

impl Plugin for AntNestPlugin {
    fn build(&self, app: &mut App) {
        app.init_resource::<components::TimeControl>()
            .init_resource::<components::DisasterState>()
            .init_resource::<components::ColorOverlayConfig>()
            .init_resource::<components::VisualEffectsSettings>()
            .init_resource::<components::PerformanceMetrics>()
<<<<<<< HEAD
            .init_resource::<components::ColonyStatistics>()
=======
>>>>>>> ff2d9690
            .init_resource::<systems::ParticleConfig>()
            .insert_resource(components::SpatialGrid::new(
                16.0, // Cell size of 16 units
                components::Position { x: -80.0, y: -60.0 }, // World min
                components::Position { x: 80.0, y: 60.0 },   // World max
            ))
<<<<<<< HEAD
            .insert_resource(systems::PersistenceState::new())
=======
>>>>>>> ff2d9690
            .add_systems(
                Startup,
                (
                    systems::setup_world,
                    systems::spawn_soil_grid,
                    systems::spawn_initial_ants,
                    systems::spawn_food_sources,
                    systems::spawn_queen_ant,
                    systems::setup_time_control_ui,
                    systems::setup_active_disasters_panel,
                    systems::setup_disaster_control_panel,
                    systems::setup_performance_monitoring_ui,
                    systems::initialize_spatial_grid_system,
<<<<<<< HEAD
                    systems::setup_statistics_panel,
=======
>>>>>>> ff2d9690
                ),
            )
            // Core simulation systems
            .add_systems(
                Update,
                (
                    // Core simulation systems
                    systems::ant_movement_system,
                    systems::ant_lifecycle_system,
                    systems::environmental_update_system,
                    systems::food_consumption_system,
                    systems::food_regeneration_system,
                    systems::queen_reproduction_system,
                    systems::egg_hatching_system,
                    // Spatial optimization systems
                    systems::update_food_sources_in_grid_system,
<<<<<<< HEAD
                    systems::colony_statistics_calculation_system,
=======
>>>>>>> ff2d9690
                ),
            )
            .add_systems(
                Update,
                (
                    // Disaster and visual effects systems
                    systems::disaster_input_system,
                    systems::disaster_timer_system,
                    systems::disaster_effect_system,
                    systems::invasive_species_spawn_system,
                    systems::invasive_species_food_consumption_system,
                ),
            )
            // UI systems (first part)
            .add_systems(
                Update,
                (
                    systems::time_control_input_system,
                    systems::update_speed_display_system,
                    systems::handle_time_control_buttons,
                    systems::update_play_pause_button_system,
                    systems::button_click_system,
                    systems::visual_effects_toggle_system,
                ),
            )
            // Visual effects systems
            .add_systems(
                Update,
                (
                    systems::color_overlay_system,
                    systems::update_overlay_size_system,
                    systems::particle_spawner_system,
                    systems::particle_update_system,
                    systems::update_particle_config_system,
                ),
            )
            // Disaster UI systems
            .add_systems(
                Update,
                (
                    systems::update_disaster_status_system,
                    systems::update_cooldown_timers_system,
                    systems::disaster_trigger_feedback_system,
                    systems::update_active_disasters_display,
                    systems::update_disaster_progress_bars,
                    systems::update_disaster_duration_text,
<<<<<<< HEAD
                ),
            )
            // Performance monitoring, statistics, and persistence systems
            .add_systems(
                Update,
                (
                    systems::collect_performance_metrics,
                    systems::update_performance_monitoring_ui,
                    systems::toggle_performance_monitoring_system,
                    systems::statistics_toggle_input_system,
                    systems::update_statistics_display,
                    systems::save_game_system,
                    systems::load_game_system,
                    systems::persistence_status_system,
=======
                    systems::visual_effects_toggle_system,
                    // Performance monitoring systems
                    systems::collect_performance_metrics,
                    systems::update_performance_monitoring_ui,
                    systems::toggle_performance_monitoring_system,
>>>>>>> ff2d9690
                ),
            )
            .add_systems(
                Update,
                (
                    // Invasive species systems
                    systems::invasive_species_spawning_system,
                    systems::invasive_species::invasive_species_behavior_system,
                    systems::ant_defensive_behavior_system,
                    systems::invasive_species::invasive_species_cleanup_system,
                ),
            );
    }
}<|MERGE_RESOLUTION|>--- conflicted
+++ resolved
@@ -44,20 +44,14 @@
             .init_resource::<components::ColorOverlayConfig>()
             .init_resource::<components::VisualEffectsSettings>()
             .init_resource::<components::PerformanceMetrics>()
-<<<<<<< HEAD
             .init_resource::<components::ColonyStatistics>()
-=======
->>>>>>> ff2d9690
             .init_resource::<systems::ParticleConfig>()
             .insert_resource(components::SpatialGrid::new(
                 16.0, // Cell size of 16 units
                 components::Position { x: -80.0, y: -60.0 }, // World min
                 components::Position { x: 80.0, y: 60.0 },   // World max
             ))
-<<<<<<< HEAD
             .insert_resource(systems::PersistenceState::new())
-=======
->>>>>>> ff2d9690
             .add_systems(
                 Startup,
                 (
@@ -71,10 +65,7 @@
                     systems::setup_disaster_control_panel,
                     systems::setup_performance_monitoring_ui,
                     systems::initialize_spatial_grid_system,
-<<<<<<< HEAD
                     systems::setup_statistics_panel,
-=======
->>>>>>> ff2d9690
                 ),
             )
             // Core simulation systems
@@ -91,10 +82,7 @@
                     systems::egg_hatching_system,
                     // Spatial optimization systems
                     systems::update_food_sources_in_grid_system,
-<<<<<<< HEAD
                     systems::colony_statistics_calculation_system,
-=======
->>>>>>> ff2d9690
                 ),
             )
             .add_systems(
@@ -141,7 +129,7 @@
                     systems::update_active_disasters_display,
                     systems::update_disaster_progress_bars,
                     systems::update_disaster_duration_text,
-<<<<<<< HEAD
+                    systems::visual_effects_toggle_system,
                 ),
             )
             // Performance monitoring, statistics, and persistence systems
@@ -156,13 +144,6 @@
                     systems::save_game_system,
                     systems::load_game_system,
                     systems::persistence_status_system,
-=======
-                    systems::visual_effects_toggle_system,
-                    // Performance monitoring systems
-                    systems::collect_performance_metrics,
-                    systems::update_performance_monitoring_ui,
-                    systems::toggle_performance_monitoring_system,
->>>>>>> ff2d9690
                 ),
             )
             .add_systems(
