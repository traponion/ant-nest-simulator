use bevy::prelude::*;
use serde::{Deserialize, Serialize};

/// Position component for entities in 2D space
#[derive(Component, Clone, Default, Serialize, Deserialize)]
pub struct Position {
    pub x: f32,
    pub y: f32,
}

/// Ant behavior and AI state management
#[derive(Component, Clone, Serialize, Deserialize)]
pub struct AntBehavior {
    pub state: AntState,
    pub target_position: Option<Position>,
    pub speed: f32,
}

/// Lifecycle management for aging and energy
#[derive(Component, Clone, Serialize, Deserialize)]
pub struct Lifecycle {
    pub age: f32,
    pub max_age: f32,
    pub energy: f32,
    pub max_energy: f32,
}

/// Soil cell environmental properties
#[derive(Component, Clone, Serialize, Deserialize)]
pub struct SoilCell {
    pub moisture: f32,
    pub temperature: f32,
    pub nutrition: f32,
}

/// Marker component for ant entities
#[derive(Component, Serialize, Deserialize)]
pub struct Ant;

/// Marker component for soil entities
#[derive(Component, Serialize, Deserialize)]
pub struct Soil;

/// Ant behavioral states
#[derive(Debug, Clone, PartialEq, Serialize, Deserialize)]
pub enum AntState {
    Foraging,
    Returning,
    Resting,
    Digging,
    /// Carrying food back to the colony
    CarryingFood,
}

/// Time control resource for managing simulation speed
#[derive(Resource)]
pub struct TimeControl {
    /// Current speed multiplier (1.0 = normal speed, 0.0 = paused, 100.0 = max speed)
    pub speed_multiplier: f32,
    /// Whether the simulation is paused
    pub is_paused: bool,
}

impl Default for TimeControl {
    fn default() -> Self {
        Self {
            speed_multiplier: 1.0,
            is_paused: false,
        }
    }
}

/// Marker component for queen ant entities
#[derive(Component, Serialize, Deserialize)]
pub struct Queen;

/// Component for egg entities with incubation time
#[derive(Component, Serialize, Deserialize)]
pub struct Egg {
    /// Time remaining until hatching (in seconds)
    pub incubation_time: f32,
}

/// Component for managing ant reproduction behavior
#[derive(Component, Clone, Serialize, Deserialize)]
pub struct ReproductionState {
    /// Time since last egg laying (in seconds)
    pub time_since_last_egg: f32,
    /// Minimum time between egg laying attempts (in seconds)
    pub egg_laying_interval: f32,
    /// Current reproductive capacity based on colony resources
    pub reproductive_capacity: f32,
}

/// Marker component for food entities
#[derive(Component, Serialize, Deserialize)]
pub struct Food;

/// Component for food source properties
#[derive(Component, Clone, Serialize, Deserialize)]
pub struct FoodSource {
    /// Nutritional value provided when consumed (energy points)
    pub nutrition_value: f32,
    /// Whether this food source is currently available for consumption
    pub is_available: bool,
    /// Time remaining until this food source regenerates (if consumed)
    pub regeneration_timer: f32,
    /// Base regeneration time for this food source
    pub regeneration_time: f32,
}

/// Component for tracking what an ant is currently carrying
#[derive(Component, Clone, Serialize, Deserialize)]
pub struct Inventory {
    /// Energy value of the food being carried (0.0 if nothing)
    pub carried_food_value: f32,
    /// Position where the ant should return to (colony center)
    pub home_position: Position,
}

/// Natural disaster types that can affect the environment
#[derive(Debug, Clone, Copy, PartialEq, Eq, Hash)]
pub enum DisasterType {
    Rain,
    Drought,
    ColdSnap,
    InvasiveSpecies,
}

/// Resource for managing active natural disasters
#[derive(Resource, Default)]
pub struct DisasterState {
    /// Currently active disasters with their remaining duration
    pub active_disasters: std::collections::HashMap<DisasterType, f32>,
    /// Cooldown timers to prevent disaster spam
    pub cooldown_timers: std::collections::HashMap<DisasterType, f32>,
}

impl DisasterState {
    /// Check if a disaster type is currently active
    pub fn is_active(&self, disaster_type: DisasterType) -> bool {
        self.active_disasters.contains_key(&disaster_type)
    }

    /// Check if a disaster type is on cooldown
    pub fn is_on_cooldown(&self, disaster_type: DisasterType) -> bool {
        self.cooldown_timers
            .get(&disaster_type)
            .is_some_and(|&timer| timer > 0.0)
    }

    /// Start a new disaster with the given duration
    pub fn start_disaster(&mut self, disaster_type: DisasterType, duration: f32) {
        self.active_disasters.insert(disaster_type, duration);
    }

    /// Get the remaining time for an active disaster
    pub fn get_remaining_time(&self, disaster_type: DisasterType) -> Option<f32> {
        self.active_disasters.get(&disaster_type).copied()
    }
}

/// Component for invasive species entities (temporary during invasive species disaster)
#[derive(Component)]
pub struct InvasiveSpecies {
    /// How long this invasive species will remain active
    pub lifetime: f32,
    /// Rate at which this species consumes food sources
    pub food_consumption_rate: f32,
}

/// Component for color overlay entities that provide visual feedback during disasters
#[derive(Component)]
pub struct ColorOverlay {
    /// The color of the overlay with alpha transparency
    pub color: bevy::prelude::Color,
    /// The disaster type this overlay represents
    pub disaster_type: DisasterType,
}

/// Resource for managing color overlay configuration and active overlays
#[derive(Resource)]
pub struct ColorOverlayConfig {
    /// Mapping of disaster types to their overlay colors (with alpha)
    pub disaster_colors: std::collections::HashMap<DisasterType, bevy::prelude::Color>,
    /// Entity ID of the active overlay entity (if any)
    pub overlay_entity: Option<bevy::prelude::Entity>,
}

impl Default for ColorOverlayConfig {
    fn default() -> Self {
        let mut disaster_colors = std::collections::HashMap::new();

        // Define overlay colors for each disaster type as specified in the requirements
        disaster_colors.insert(
            DisasterType::Rain,
            bevy::prelude::Color::srgba(0.0, 0.8, 1.0, 0.15),
        ); // Blue/cyan overlay
        disaster_colors.insert(
            DisasterType::Drought,
            bevy::prelude::Color::srgba(1.0, 0.6, 0.0, 0.2),
        ); // Yellow/orange overlay
        disaster_colors.insert(
            DisasterType::ColdSnap,
            bevy::prelude::Color::srgba(0.4, 0.7, 1.0, 0.25),
        ); // Blue/white overlay
        disaster_colors.insert(
            DisasterType::InvasiveSpecies,
            bevy::prelude::Color::srgba(1.0, 0.0, 0.0, 0.125),
        ); // Red overlay

        Self {
            disaster_colors,
            overlay_entity: None,
        }
    }
}

/// Marker component for particle entities
#[derive(Component)]
pub struct Particle;

/// Component for particle behavior and visual properties
#[derive(Component)]
pub struct ParticleData {
    /// Particle type determining its behavior and appearance
    pub particle_type: ParticleType,
    /// Remaining lifetime before particle despawns (in seconds)
    pub lifetime: f32,
    /// Maximum lifetime this particle started with
    pub max_lifetime: f32,
    /// Velocity vector for particle movement
    pub velocity: Vec2,
    /// Base color (may be modified by lifetime for fade effects)
    pub base_color: Color,
    /// Size of the particle sprite
    pub size: Vec2,
}

/// Types of particles for different disaster effects
#[derive(Debug, Clone, Copy, PartialEq)]
pub enum ParticleType {
    /// Rain droplet particles - fall downward with blue color
    RainDrop,
    /// Dust particles for drought - rise upward with brown/yellow color
    DustMote,
    /// Snowflake particles for cold snap - fall downward with white/blue color
    Snowflake,
    /// Environmental disturbance particles for invasive species - random movement with red color
    EnvironmentalDisturbance,
}

impl ParticleData {
    /// Create a new rain drop particle
    pub fn new_rain_drop(lifetime: f32, initial_velocity: Vec2) -> Self {
        Self {
            particle_type: ParticleType::RainDrop,
            lifetime,
            max_lifetime: lifetime,
            velocity: initial_velocity,
            base_color: Color::srgba(0.2, 0.6, 1.0, 0.8), // Light blue with transparency
            size: Vec2::new(2.0, 4.0),                    // Small elongated droplet
        }
    }

    /// Create a new dust mote particle for drought
    pub fn new_dust_mote(lifetime: f32, initial_velocity: Vec2) -> Self {
        Self {
            particle_type: ParticleType::DustMote,
            lifetime,
            max_lifetime: lifetime,
            velocity: initial_velocity,
            base_color: Color::srgba(0.8, 0.6, 0.3, 0.6), // Sandy brown with transparency
            size: Vec2::new(3.0, 3.0),                    // Small square dust
        }
    }

    /// Create a new snowflake particle for cold snap
    pub fn new_snowflake(lifetime: f32, initial_velocity: Vec2) -> Self {
        Self {
            particle_type: ParticleType::Snowflake,
            lifetime,
            max_lifetime: lifetime,
            velocity: initial_velocity,
            base_color: Color::srgba(0.9, 0.9, 1.0, 0.7), // Light blue-white with transparency
            size: Vec2::new(3.0, 3.0),                    // Small snowflake
        }
    }

    /// Create a new environmental disturbance particle for invasive species
    pub fn new_environmental_disturbance(lifetime: f32, initial_velocity: Vec2) -> Self {
        Self {
            particle_type: ParticleType::EnvironmentalDisturbance,
            lifetime,
            max_lifetime: lifetime,
            velocity: initial_velocity,
            base_color: Color::srgba(1.0, 0.3, 0.2, 0.5), // Red with transparency
            size: Vec2::new(2.0, 2.0),                    // Small disturbance particle
        }
    }

    /// Get the current alpha based on lifetime for fade-out effect
    pub fn get_current_alpha(&self) -> f32 {
        let life_ratio = self.lifetime / self.max_lifetime;
        // Fade out over the last 25% of lifetime
        if life_ratio < 0.25 {
            life_ratio * 4.0 * self.base_color.alpha()
        } else {
            self.base_color.alpha()
        }
    }

    /// Get the current color with lifetime-based alpha
    pub fn get_current_color(&self) -> Color {
        let mut color = self.base_color;
        color.set_alpha(self.get_current_alpha());
        color
    }
}

/// UI components for disaster control panel
#[derive(Component)]
pub struct DisasterControlPanel;

/// Component for individual disaster control UI elements
#[derive(Component)]
pub struct DisasterControlButton {
    pub disaster_type: DisasterType,
}

/// Component for cooldown timer display
#[derive(Component)]
pub struct CooldownTimer {
    pub disaster_type: DisasterType,
}

/// Component for disaster status indicator
#[derive(Component)]
pub struct DisasterStatusIndicator {
    pub disaster_type: DisasterType,
}

/// Component for disaster status indicator background
#[derive(Component)]
pub struct DisasterStatusBackground {
    pub disaster_type: DisasterType,
}

/// Component for visual feedback when disaster is triggered
#[derive(Component)]
pub struct DisasterTriggerFeedback {
    pub disaster_type: DisasterType,
    pub fade_timer: f32,
}

/// Component for active disasters display panel
#[derive(Component)]
pub struct ActiveDisastersPanel;

/// Component for individual active disaster entry
#[derive(Component)]
pub struct ActiveDisasterEntry {
    pub disaster_type: DisasterType,
}

/// Component for disaster duration progress bar
#[derive(Component)]
pub struct DisasterProgressBar {
    pub disaster_type: DisasterType,
    pub max_duration: f32,
}

/// Component for disaster duration text display
#[derive(Component)]
pub struct DisasterDurationText {
    pub disaster_type: DisasterType,
}

/// Component for disaster cooldown progress bar
#[derive(Component)]
pub struct DisasterCooldownProgressBar {
    pub disaster_type: DisasterType,
    pub max_cooldown: f32,
}
impl DisasterType {
    /// Get the display name for UI
    pub fn display_name(&self) -> &'static str {
        match self {
            DisasterType::Rain => "Rain",
            DisasterType::Drought => "Drought",
            DisasterType::ColdSnap => "Cold Snap",
            DisasterType::InvasiveSpecies => "Invasive Species",
        }
    }

    /// Get the display color for active disaster UI
    pub fn get_active_color(&self) -> Color {
        match self {
            DisasterType::Rain => Color::srgb(0.3, 0.8, 1.0), // Blue
            DisasterType::Drought => Color::srgb(1.0, 0.7, 0.2), // Orange
            DisasterType::ColdSnap => Color::srgb(0.7, 0.9, 1.0), // Light blue
            DisasterType::InvasiveSpecies => Color::srgb(1.0, 0.4, 0.4), // Red
        }
    }

    /// Get the keyboard shortcut key for UI
    pub fn shortcut_key(&self) -> &'static str {
        match self {
            DisasterType::Rain => "R",
            DisasterType::Drought => "D",
            DisasterType::ColdSnap => "C",
            DisasterType::InvasiveSpecies => "I",
        }
    }

    /// Get the icon emoji for disaster type
    pub fn get_icon(&self) -> &'static str {
        match self {
            DisasterType::Rain => "🌧️",
            DisasterType::Drought => "☀️",
            DisasterType::ColdSnap => "❄️",
            DisasterType::InvasiveSpecies => "🐛",
        }
    }

    /// Get the status color based on current state
    pub fn get_status_color(&self, disaster_state: &DisasterState) -> Color {
        if disaster_state.is_active(*self) {
            Color::srgb(1.0, 0.3, 0.3) // Red for active
        } else if disaster_state.is_on_cooldown(*self) {
            Color::srgb(1.0, 0.6, 0.0) // Orange for cooldown
        } else {
            Color::srgb(0.3, 1.0, 0.3) // Green for available
        }
    }
}

/// Resource for managing visual effects accessibility settings
#[derive(Resource, Default)]
pub struct VisualEffectsSettings {
    /// Whether particle effects are enabled (can be toggled for accessibility)
    pub particles_enabled: bool,
    /// Whether color overlays are enabled (can be toggled for accessibility)
    pub overlays_enabled: bool,
}

impl VisualEffectsSettings {
    /// Create new settings with effects enabled by default
    pub fn new() -> Self {
        Self {
            particles_enabled: true,
            overlays_enabled: true,
        }
    }

    /// Toggle particle effects on/off
    pub fn toggle_particles(&mut self) {
        self.particles_enabled = !self.particles_enabled;
    }

    /// Toggle color overlays on/off
    pub fn toggle_overlays(&mut self) {
        self.overlays_enabled = !self.overlays_enabled;
    }

    /// Toggle all visual effects on/off
    pub fn toggle_all(&mut self) {
        self.particles_enabled = !self.particles_enabled;
        self.overlays_enabled = !self.overlays_enabled;
    }
}

/// Grid cell coordinates for spatial partitioning
#[derive(Debug, Clone, Copy, PartialEq, Eq, Hash)]
pub struct GridCell {
    pub x: i32,
    pub y: i32,
}

/// Resource for spatial partitioning of entities
/// Provides O(1) lookup time for nearby entities instead of O(n) brute force search
#[derive(Resource, Default)]
pub struct SpatialGrid {
    /// Grid cell size in world units
    pub cell_size: f32,
    /// Map from grid cells to lists of entities in that cell
    pub grid: std::collections::HashMap<GridCell, Vec<Entity>>,
    /// World bounds for the grid
    pub world_min: Position,
    pub world_max: Position,
}

impl SpatialGrid {
    /// Create new spatial grid with specified cell size and world bounds
    pub fn new(cell_size: f32, world_min: Position, world_max: Position) -> Self {
        Self {
            cell_size,
            grid: std::collections::HashMap::new(),
            world_min,
            world_max,
        }
    }

    /// Convert world position to grid cell coordinates
    pub fn world_to_grid(&self, position: &Position) -> GridCell {
        GridCell {
            x: (position.x / self.cell_size).floor() as i32,
            y: (position.y / self.cell_size).floor() as i32,
        }
    }

    /// Get all entities in a specific grid cell
    pub fn get_entities_in_cell(&self, cell: GridCell) -> Vec<Entity> {
        self.grid.get(&cell).cloned().unwrap_or_default()
    }

    /// Get all entities within a radius around a position
    /// Returns entities from all grid cells that could potentially contain entities within the radius
    pub fn get_entities_in_radius(&self, position: &Position, radius: f32) -> Vec<Entity> {
        let center_cell = self.world_to_grid(position);
        let cell_radius = (radius / self.cell_size).ceil() as i32;

        let mut entities = Vec::new();

        for dx in -cell_radius..=cell_radius {
            for dy in -cell_radius..=cell_radius {
                let cell = GridCell {
                    x: center_cell.x + dx,
                    y: center_cell.y + dy,
                };
                entities.extend(self.get_entities_in_cell(cell));
            }
        }

        entities
    }

    /// Add entity to the spatial grid at given position
    pub fn insert_entity(&mut self, entity: Entity, position: &Position) {
        let cell = self.world_to_grid(position);
        self.grid.entry(cell).or_insert_with(Vec::new).push(entity);
    }

    /// Remove entity from the spatial grid
    pub fn remove_entity(&mut self, entity: Entity, position: &Position) {
        let cell = self.world_to_grid(position);
        if let Some(entities) = self.grid.get_mut(&cell) {
            entities.retain(|&e| e != entity);
            if entities.is_empty() {
                self.grid.remove(&cell);
            }
        }
    }

    /// Update entity position in the grid (remove from old cell, add to new cell)
    pub fn update_entity_position(&mut self, entity: Entity, old_position: &Position, new_position: &Position) {
        let old_cell = self.world_to_grid(old_position);
        let new_cell = self.world_to_grid(new_position);

        // Only update if the entity moved to a different cell
        if old_cell != new_cell {
            self.remove_entity(entity, old_position);
            self.insert_entity(entity, new_position);
        }
    }

    /// Clear all entities from the grid
    pub fn clear(&mut self) {
        self.grid.clear();
    }
}

/// Resource for tracking and displaying performance metrics
#[derive(Resource)]
pub struct PerformanceMetrics {
    /// Current frames per second
    pub fps: f32,
    /// Average frame time in milliseconds
    pub frame_time_ms: f32,
    /// Total number of ant entities
    pub ant_count: usize,
    /// Total number of food source entities
    pub food_count: usize,
    /// Total number of soil entities
    pub soil_count: usize,
    /// Number of occupied spatial grid cells
    pub spatial_grid_cells: usize,
    /// Average entities per spatial grid cell
    pub avg_entities_per_cell: f32,
    /// Frame time history for smoothing
    frame_times: Vec<f32>,
    /// Update timer for performance calculations
    pub update_timer: Timer,
}

impl Default for PerformanceMetrics {
    fn default() -> Self {
        Self {
            fps: 0.0,
            frame_time_ms: 0.0,
            ant_count: 0,
            food_count: 0,
            soil_count: 0,
            spatial_grid_cells: 0,
            avg_entities_per_cell: 0.0,
            frame_times: Vec::with_capacity(60), // Store last 60 frame times
            update_timer: Timer::from_seconds(0.1, TimerMode::Repeating), // Update 10 times per second
        }
    }
}

impl PerformanceMetrics {
    /// Add a new frame time measurement
    pub fn add_frame_time(&mut self, frame_time: f32) {
        self.frame_times.push(frame_time);

        // Keep only the last 60 measurements
        if self.frame_times.len() > 60 {
            self.frame_times.remove(0);
        }

        // Calculate average frame time and FPS
        if !self.frame_times.is_empty() {
            self.frame_time_ms = self.frame_times.iter().sum::<f32>() / self.frame_times.len() as f32 * 1000.0;
            self.fps = 1.0 / (self.frame_time_ms / 1000.0);
        }
    }

    /// Update entity counts
    pub fn update_entity_counts(&mut self, ants: usize, food: usize, soil: usize) {
        self.ant_count = ants;
        self.food_count = food;
        self.soil_count = soil;
    }

    /// Update spatial grid statistics
    pub fn update_spatial_stats(&mut self, occupied_cells: usize, total_entities: usize) {
        self.spatial_grid_cells = occupied_cells;
        self.avg_entities_per_cell = if occupied_cells > 0 {
            total_entities as f32 / occupied_cells as f32
        } else {
            0.0
        };
    }
}

/// Resource for tracking comprehensive colony statistics and metrics
#[derive(Resource, Default)]
pub struct ColonyStatistics {
    // Population Statistics
    pub total_ant_count: usize,
    pub queen_count: usize,
    pub egg_count: usize,
    pub average_incubation_time: f32,
    pub young_ants: usize,      // Age < 30% of max_age
    pub adult_ants: usize,      // Age 30-70% of max_age
    pub elderly_ants: usize,    // Age > 70% of max_age
    pub recent_births: usize,
    pub recent_deaths: usize,

    // Resource Management
    pub available_food_sources: usize,
    pub total_food_nutrition: f32,
    pub average_ant_energy: f32,
    pub min_ant_energy: f32,
    pub max_ant_energy: f32,
    pub ants_carrying_food: usize,
    pub total_carried_food_value: f32,

    // Environmental Status
    pub average_soil_moisture: f32,
    pub min_soil_moisture: f32,
    pub max_soil_moisture: f32,
    pub average_soil_temperature: f32,
    pub min_soil_temperature: f32,
    pub max_soil_temperature: f32,
    pub average_soil_nutrition: f32,
    pub min_soil_nutrition: f32,
    pub max_soil_nutrition: f32,
    pub active_disasters_count: usize,

    // Behavioral Insights
    pub ants_foraging: usize,
    pub ants_returning: usize,
    pub ants_resting: usize,
    pub ants_digging: usize,
    pub ants_carrying: usize,

    // Queen Reproduction Statistics
    pub queen_reproduction_capacity: f32,
    pub time_since_last_egg: f32,

    // Performance tracking
    pub last_update_time: f32,
}

impl ColonyStatistics {
    /// Create a new empty statistics resource
    pub fn new() -> Self {
        Self::default()
    }

    /// Reset all statistics to default values
    pub fn reset(&mut self) {
        *self = Self::default();
    }

    /// Get total population (all ants + queen)
    pub fn total_population(&self) -> usize {
        self.total_ant_count + self.queen_count
    }

    /// Get foraging efficiency as a percentage
    pub fn foraging_efficiency(&self) -> f32 {
        if self.total_ant_count == 0 {
            return 0.0;
        }

        let foraging_ants = self.ants_foraging + self.ants_carrying;
        (foraging_ants as f32 / self.total_ant_count as f32) * 100.0
    }

    /// Get average energy percentage across all ants
    pub fn average_energy_percentage(&self) -> f32 {
        if self.total_ant_count == 0 || self.max_ant_energy == 0.0 {
            return 0.0;
        }
        (self.average_ant_energy / self.max_ant_energy) * 100.0
    }

    /// Get formatted age distribution text
    pub fn age_distribution_text(&self) -> String {
        if self.total_ant_count == 0 {
            return "No ants".to_string();
        }

        let young_pct = (self.young_ants as f32 / self.total_ant_count as f32) * 100.0;
        let adult_pct = (self.adult_ants as f32 / self.total_ant_count as f32) * 100.0;
        let elderly_pct = (self.elderly_ants as f32 / self.total_ant_count as f32) * 100.0;

        format!("Young: {:.0}%, Adult: {:.0}%, Elderly: {:.0}%", young_pct, adult_pct, elderly_pct)
    }

    /// Get formatted behavioral state distribution
    pub fn behavior_distribution_text(&self) -> String {
        if self.total_ant_count == 0 {
            return "No ants".to_string();
        }

        let foraging_pct = (self.ants_foraging as f32 / self.total_ant_count as f32) * 100.0;
        let returning_pct = (self.ants_returning as f32 / self.total_ant_count as f32) * 100.0;
        let resting_pct = (self.ants_resting as f32 / self.total_ant_count as f32) * 100.0;
        let digging_pct = (self.ants_digging as f32 / self.total_ant_count as f32) * 100.0;
        let carrying_pct = (self.ants_carrying as f32 / self.total_ant_count as f32) * 100.0;

        format!(
            "Foraging: {:.0}%, Returning: {:.0}%, Resting: {:.0}%, Digging: {:.0}%, Carrying: {:.0}%",
            foraging_pct, returning_pct, resting_pct, digging_pct, carrying_pct
        )
    }
}

/// Component marker for the statistics display panel
#[derive(Component)]
pub struct StatisticsPanel;

/// Component for statistics toggle functionality
#[derive(Component)]
pub struct StatisticsToggle {
    pub is_visible: bool,
}

impl Default for StatisticsToggle {
    fn default() -> Self {
        Self {
            is_visible: false, // Start hidden by default
        }
    }
}

/// Component for the performance monitoring panel
#[derive(Component)]
pub struct PerformancePanel;

/// Component for FPS display text
#[derive(Component)]
pub struct FpsText;

/// Component for frame time display text
#[derive(Component)]
pub struct FrameTimeText;

/// Component for entity count display text
#[derive(Component)]
pub struct EntityCountText;

/// Component for spatial grid stats display text
#[derive(Component)]
pub struct SpatialStatsText;

/// UI components for time control panel
#[derive(Component)]
pub struct TimeControlPanel;

/// Component for play/pause button
#[derive(Component)]
pub struct PlayPauseButton;

/// Component for speed control buttons
#[derive(Component)]
pub struct SpeedButton {
    pub target_speed: f32,
}

/// Component for speed display text
#[derive(Component)]
pub struct SpeedDisplay;

<<<<<<< HEAD
/// Settings and configuration components

/// Resource for user settings and preferences
#[derive(Resource, Clone)]
pub struct UserSettings {
    // Visual settings
    pub visual_effects_enabled: bool,
    pub ui_scale: f32,
    pub color_theme: ColorTheme,
    pub performance_mode: bool,

    // Accessibility settings
    pub high_contrast: bool,
    pub reduced_motion: bool,
    pub large_ui_elements: bool,
    pub keyboard_navigation: bool,

    // Application settings
    pub auto_save_interval: f32,
    pub default_speed: f32,
    pub window_size: (u32, u32),
    pub panel_layout: PanelLayout,
}

/// Color theme options for the application
#[derive(Clone, Default, PartialEq)]
pub enum ColorTheme {
    #[default]
    Default,
    HighContrast,
    ColorblindFriendly,
}

/// Panel layout configuration options
#[derive(Clone, Default, PartialEq)]
pub enum PanelLayout {
    #[default]
    Standard,
    Compact,
    FullScreen,
}

impl Default for UserSettings {
    fn default() -> Self {
        Self {
            // Visual settings defaults
            visual_effects_enabled: true,
            ui_scale: 1.0,
            color_theme: ColorTheme::Default,
            performance_mode: false,

            // Accessibility settings defaults
            high_contrast: false,
            reduced_motion: false,
            large_ui_elements: false,
            keyboard_navigation: false,

            // Application settings defaults
            auto_save_interval: 300.0, // 5 minutes
            default_speed: 1.0,
            window_size: (1200, 800),
            panel_layout: PanelLayout::Standard,
        }
    }
}

/// Component marker for the settings panel
#[derive(Component)]
pub struct SettingsPanel;

/// Component for settings toggle button
#[derive(Component)]
pub struct SettingsToggle {
    pub is_visible: bool,
}

impl Default for SettingsToggle {
    fn default() -> Self {
        Self {
            is_visible: false, // Start hidden by default
        }
    }
}

/// Component for settings category tabs
#[derive(Component)]
pub struct SettingsCategory {
    pub category: SettingsCategoryType,
    pub is_active: bool,
}

/// Types of settings categories
#[derive(Clone, PartialEq)]
pub enum SettingsCategoryType {
    Visual,
    Accessibility,
    Application,
}

/// Component for individual setting items
#[derive(Component)]
pub struct SettingItem {
    pub setting_type: SettingType,
}

/// Types of individual settings
#[derive(Clone, PartialEq)]
pub enum SettingType {
    VisualEffectsToggle,
    UIScale,
    ColorTheme,
    PerformanceMode,
    HighContrast,
    ReducedMotion,
    LargeUIElements,
    KeyboardNavigation,
    AutoSaveInterval,
    DefaultSpeed,
    PanelLayout,
}

/// Component for settings control buttons
#[derive(Component)]
pub struct SettingsButton {
    pub action: SettingsAction,
}

/// Actions that settings buttons can perform
#[derive(Clone, PartialEq)]
pub enum SettingsAction {
    ApplySettings,
    ResetToDefaults,
    SaveSettings,
    LoadSettings,
    ClosePanel,
}
=======
/// Component for speed slider container
#[derive(Component)]
pub struct SpeedSlider {
    /// Current value of the slider (1.0 to 100.0)
    pub current_value: f32,
    /// Whether the user is currently dragging the slider
    pub is_dragging: bool,
}

/// Component for the visual track of the speed slider
#[derive(Component)]
pub struct SpeedSliderTrack;

/// Component for the draggable handle of the speed slider
#[derive(Component)]
pub struct SpeedSliderHandle;

/// Component for displaying the current slider value
#[derive(Component)]
pub struct SpeedSliderValueDisplay;
>>>>>>> d1542423
<|MERGE_RESOLUTION|>--- conflicted
+++ resolved
@@ -816,7 +816,27 @@
 #[derive(Component)]
 pub struct SpeedDisplay;
 
-<<<<<<< HEAD
+/// Component for speed slider container
+#[derive(Component)]
+pub struct SpeedSlider {
+    /// Current value of the slider (1.0 to 100.0)
+    pub current_value: f32,
+    /// Whether the user is currently dragging the slider
+    pub is_dragging: bool,
+}
+
+/// Component for the visual track of the speed slider
+#[derive(Component)]
+pub struct SpeedSliderTrack;
+
+/// Component for the draggable handle of the speed slider
+#[derive(Component)]
+pub struct SpeedSliderHandle;
+
+/// Component for displaying the current slider value
+#[derive(Component)]
+pub struct SpeedSliderValueDisplay;
+
 /// Settings and configuration components
 
 /// Resource for user settings and preferences
@@ -952,26 +972,4 @@
     SaveSettings,
     LoadSettings,
     ClosePanel,
-}
-=======
-/// Component for speed slider container
-#[derive(Component)]
-pub struct SpeedSlider {
-    /// Current value of the slider (1.0 to 100.0)
-    pub current_value: f32,
-    /// Whether the user is currently dragging the slider
-    pub is_dragging: bool,
-}
-
-/// Component for the visual track of the speed slider
-#[derive(Component)]
-pub struct SpeedSliderTrack;
-
-/// Component for the draggable handle of the speed slider
-#[derive(Component)]
-pub struct SpeedSliderHandle;
-
-/// Component for displaying the current slider value
-#[derive(Component)]
-pub struct SpeedSliderValueDisplay;
->>>>>>> d1542423
+}