use bevy::prelude::*;

/// Position component for entities in 2D space
#[derive(Component, Clone)]
pub struct Position {
    pub x: f32,
    pub y: f32,
}

/// Ant behavior and AI state management
#[derive(Component)]
pub struct AntBehavior {
    pub state: AntState,
    pub target_position: Option<Position>,
    pub speed: f32,
}

/// Lifecycle management for aging and energy
#[derive(Component)]
pub struct Lifecycle {
    pub age: f32,
    pub max_age: f32,
    pub energy: f32,
    pub max_energy: f32,
}

/// Soil cell environmental properties
#[derive(Component)]
pub struct SoilCell {
    pub moisture: f32,
    pub temperature: f32,
    pub nutrition: f32,
}

/// Marker component for ant entities
#[derive(Component)]
pub struct Ant;

/// Marker component for soil entities
#[derive(Component)]
pub struct Soil;

/// Ant behavioral states
#[derive(Debug, Clone, PartialEq)]
pub enum AntState {
    Foraging,
    Returning,
    Resting,
    Digging,
    /// Carrying food back to the colony
    CarryingFood,
}

/// Time control resource for managing simulation speed
#[derive(Resource)]
pub struct TimeControl {
    /// Current speed multiplier (1.0 = normal speed, 0.0 = paused, 100.0 = max speed)
    pub speed_multiplier: f32,
    /// Whether the simulation is paused
    pub is_paused: bool,
}

impl Default for TimeControl {
    fn default() -> Self {
        Self {
            speed_multiplier: 1.0,
            is_paused: false,
        }
    }
}

/// Marker component for queen ant entities
#[derive(Component)]
pub struct Queen;

/// Component for egg entities with incubation time
#[derive(Component)]
pub struct Egg {
    /// Time remaining until hatching (in seconds)
    pub incubation_time: f32,
}

/// Component for managing ant reproduction behavior
#[derive(Component)]
pub struct ReproductionState {
    /// Time since last egg laying (in seconds)
    pub time_since_last_egg: f32,
    /// Minimum time between egg laying attempts (in seconds)
    pub egg_laying_interval: f32,
    /// Current reproductive capacity based on colony resources
    pub reproductive_capacity: f32,
}

/// Marker component for food entities
#[derive(Component)]
pub struct Food;

/// Component for food source properties
#[derive(Component)]
pub struct FoodSource {
    /// Nutritional value provided when consumed (energy points)
    pub nutrition_value: f32,
    /// Whether this food source is currently available for consumption
    pub is_available: bool,
    /// Time remaining until this food source regenerates (if consumed)
    pub regeneration_timer: f32,
    /// Base regeneration time for this food source
    pub regeneration_time: f32,
}

/// Component for tracking what an ant is currently carrying
#[derive(Component)]
pub struct Inventory {
    /// Energy value of the food being carried (0.0 if nothing)
    pub carried_food_value: f32,
    /// Position where the ant should return to (colony center)
    pub home_position: Position,
}

/// Natural disaster types that can affect the environment
#[derive(Debug, Clone, Copy, PartialEq, Eq, Hash)]
pub enum DisasterType {
    Rain,
    Drought,
    ColdSnap,
    InvasiveSpecies,
}

/// Resource for managing active natural disasters
#[derive(Resource, Default)]
pub struct DisasterState {
    /// Currently active disasters with their remaining duration
    pub active_disasters: std::collections::HashMap<DisasterType, f32>,
    /// Cooldown timers to prevent disaster spam
    pub cooldown_timers: std::collections::HashMap<DisasterType, f32>,
}

impl DisasterState {
    /// Check if a disaster type is currently active
    pub fn is_active(&self, disaster_type: DisasterType) -> bool {
        self.active_disasters.contains_key(&disaster_type)
    }

    /// Check if a disaster type is on cooldown
    pub fn is_on_cooldown(&self, disaster_type: DisasterType) -> bool {
        self.cooldown_timers
            .get(&disaster_type)
            .is_some_and(|&timer| timer > 0.0)
    }

    /// Start a new disaster with the given duration
    pub fn start_disaster(&mut self, disaster_type: DisasterType, duration: f32) {
        self.active_disasters.insert(disaster_type, duration);
    }

    /// Get the remaining time for an active disaster
    pub fn get_remaining_time(&self, disaster_type: DisasterType) -> Option<f32> {
        self.active_disasters.get(&disaster_type).copied()
    }
}

/// Component for invasive species entities (temporary during invasive species disaster)
#[derive(Component)]
pub struct InvasiveSpecies {
    /// How long this invasive species will remain active
    pub lifetime: f32,
    /// Rate at which this species consumes food sources
    pub food_consumption_rate: f32,
}

<<<<<<< HEAD
/// Component for color overlay entities that provide visual feedback during disasters
#[derive(Component)]
pub struct ColorOverlay {
    /// The color of the overlay with alpha transparency
    pub color: bevy::prelude::Color,
    /// The disaster type this overlay represents
    pub disaster_type: DisasterType,
}

/// Resource for managing color overlay configuration and active overlays
#[derive(Resource)]
pub struct ColorOverlayConfig {
    /// Mapping of disaster types to their overlay colors (with alpha)
    pub disaster_colors: std::collections::HashMap<DisasterType, bevy::prelude::Color>,
    /// Entity ID of the active overlay entity (if any)
    pub overlay_entity: Option<bevy::prelude::Entity>,
}

impl Default for ColorOverlayConfig {
    fn default() -> Self {
        let mut disaster_colors = std::collections::HashMap::new();

        // Define overlay colors for each disaster type as specified in the requirements
        disaster_colors.insert(DisasterType::Rain, bevy::prelude::Color::srgba(0.0, 0.8, 1.0, 0.15)); // Blue/cyan overlay
        disaster_colors.insert(DisasterType::Drought, bevy::prelude::Color::srgba(1.0, 0.6, 0.0, 0.2)); // Yellow/orange overlay
        disaster_colors.insert(DisasterType::ColdSnap, bevy::prelude::Color::srgba(0.4, 0.7, 1.0, 0.25)); // Blue/white overlay
        disaster_colors.insert(DisasterType::InvasiveSpecies, bevy::prelude::Color::srgba(1.0, 0.0, 0.0, 0.125)); // Red overlay

        Self {
            disaster_colors,
            overlay_entity: None,
        }
    }
=======
/// Marker component for particle entities
#[derive(Component)]
pub struct Particle;

/// Component for particle behavior and visual properties
#[derive(Component)]
pub struct ParticleData {
    /// Particle type determining its behavior and appearance
    pub particle_type: ParticleType,
    /// Remaining lifetime before particle despawns (in seconds)
    pub lifetime: f32,
    /// Maximum lifetime this particle started with
    pub max_lifetime: f32,
    /// Velocity vector for particle movement
    pub velocity: Vec2,
    /// Base color (may be modified by lifetime for fade effects)
    pub base_color: Color,
    /// Size of the particle sprite
    pub size: Vec2,
}

/// Types of particles for different disaster effects
#[derive(Debug, Clone, Copy, PartialEq)]
pub enum ParticleType {
    /// Rain droplet particles - fall downward with blue color
    RainDrop,
    /// Dust particles for drought - rise upward with brown/yellow color
    DustMote,
    /// Snowflake particles for cold snap - fall downward with white/blue color
    Snowflake,
    /// Environmental disturbance particles for invasive species - random movement with red color
    EnvironmentalDisturbance,
}

impl ParticleData {
    /// Create a new rain drop particle
    pub fn new_rain_drop(lifetime: f32, initial_velocity: Vec2) -> Self {
        Self {
            particle_type: ParticleType::RainDrop,
            lifetime,
            max_lifetime: lifetime,
            velocity: initial_velocity,
            base_color: Color::srgba(0.2, 0.6, 1.0, 0.8), // Light blue with transparency
            size: Vec2::new(2.0, 4.0),                    // Small elongated droplet
        }
    }

    /// Create a new dust mote particle for drought
    pub fn new_dust_mote(lifetime: f32, initial_velocity: Vec2) -> Self {
        Self {
            particle_type: ParticleType::DustMote,
            lifetime,
            max_lifetime: lifetime,
            velocity: initial_velocity,
            base_color: Color::srgba(0.8, 0.6, 0.3, 0.6), // Sandy brown with transparency
            size: Vec2::new(3.0, 3.0),                    // Small square dust
        }
    }

    /// Create a new snowflake particle for cold snap
    pub fn new_snowflake(lifetime: f32, initial_velocity: Vec2) -> Self {
        Self {
            particle_type: ParticleType::Snowflake,
            lifetime,
            max_lifetime: lifetime,
            velocity: initial_velocity,
            base_color: Color::srgba(0.9, 0.9, 1.0, 0.7), // Light blue-white with transparency
            size: Vec2::new(3.0, 3.0),                    // Small snowflake
        }
    }

    /// Create a new environmental disturbance particle for invasive species
    pub fn new_environmental_disturbance(lifetime: f32, initial_velocity: Vec2) -> Self {
        Self {
            particle_type: ParticleType::EnvironmentalDisturbance,
            lifetime,
            max_lifetime: lifetime,
            velocity: initial_velocity,
            base_color: Color::srgba(1.0, 0.3, 0.2, 0.5), // Red with transparency
            size: Vec2::new(2.0, 2.0),                    // Small disturbance particle
        }
    }

    /// Get the current alpha based on lifetime for fade-out effect
    pub fn get_current_alpha(&self) -> f32 {
        let life_ratio = self.lifetime / self.max_lifetime;
        // Fade out over the last 25% of lifetime
        if life_ratio < 0.25 {
            life_ratio * 4.0 * self.base_color.alpha()
        } else {
            self.base_color.alpha()
        }
    }

    /// Get the current color with lifetime-based alpha
    pub fn get_current_color(&self) -> Color {
        let mut color = self.base_color;
        color.set_alpha(self.get_current_alpha());
        color
    }
>>>>>>> 3de2e772
}<|MERGE_RESOLUTION|>--- conflicted
+++ resolved
@@ -168,7 +168,6 @@
     pub food_consumption_rate: f32,
 }
 
-<<<<<<< HEAD
 /// Component for color overlay entities that provide visual feedback during disasters
 #[derive(Component)]
 pub struct ColorOverlay {
@@ -202,7 +201,8 @@
             overlay_entity: None,
         }
     }
-=======
+}
+
 /// Marker component for particle entities
 #[derive(Component)]
 pub struct Particle;
@@ -303,5 +303,4 @@
         color.set_alpha(self.get_current_alpha());
         color
     }
->>>>>>> 3de2e772
 }