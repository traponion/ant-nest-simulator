--- conflicted
+++ resolved
@@ -305,8 +305,6 @@
     }
 }
 
-<<<<<<< HEAD
-=======
 /// UI components for disaster control panel
 #[derive(Component)]
 pub struct DisasterControlPanel;
@@ -336,7 +334,28 @@
     pub fade_timer: f32,
 }
 
->>>>>>> 1b1919fc
+/// Component for active disasters display panel
+#[derive(Component)]
+pub struct ActiveDisastersPanel;
+
+/// Component for individual active disaster entry
+#[derive(Component)]
+pub struct ActiveDisasterEntry {
+    pub disaster_type: DisasterType,
+}
+
+/// Component for disaster duration progress bar
+#[derive(Component)]
+pub struct DisasterProgressBar {
+    pub disaster_type: DisasterType,
+    pub max_duration: f32,
+}
+
+/// Component for disaster duration text display
+#[derive(Component)]
+pub struct DisasterDurationText {
+    pub disaster_type: DisasterType,
+}
 impl DisasterType {
     /// Get the display name for UI
     pub fn display_name(&self) -> &'static str {
@@ -348,7 +367,6 @@
         }
     }
 
-<<<<<<< HEAD
     /// Get the display color for active disaster UI
     pub fn get_active_color(&self) -> Color {
         match self {
@@ -358,30 +376,7 @@
             DisasterType::InvasiveSpecies => Color::srgb(1.0, 0.4, 0.4), // Red
         }
     }
-}
-
-/// Component for active disasters display panel
-#[derive(Component)]
-pub struct ActiveDisastersPanel;
-
-/// Component for individual active disaster entry
-#[derive(Component)]
-pub struct ActiveDisasterEntry {
-    pub disaster_type: DisasterType,
-}
-
-/// Component for disaster duration progress bar
-#[derive(Component)]
-pub struct DisasterProgressBar {
-    pub disaster_type: DisasterType,
-    pub max_duration: f32,
-}
-
-/// Component for disaster duration text display
-#[derive(Component)]
-pub struct DisasterDurationText {
-    pub disaster_type: DisasterType,
-=======
+
     /// Get the keyboard shortcut key for UI
     pub fn shortcut_key(&self) -> &'static str {
         match self {
@@ -402,5 +397,4 @@
             Color::srgb(0.3, 1.0, 0.3) // Green for available
         }
     }
->>>>>>> 1b1919fc
 }