--- conflicted
+++ resolved
@@ -1,11 +1,6 @@
 use crate::components::{
-<<<<<<< HEAD
     SettingItem, SettingType, SettingsAction, SettingsButton, SettingsCategory,
-    SettingsCategoryType, SettingsPanel, SettingsToggle, UserSettings,
-=======
-    SettingsPanel, SettingsToggle, SettingsCategory, SettingsCategoryType, SettingItem,
-    SettingType, SettingsButton, SettingsAction, UserSettings, UITheme,
->>>>>>> 1ef43ea5
+    SettingsCategoryType, SettingsPanel, SettingsToggle, UserSettings, UITheme,
 };
 use bevy::prelude::*;
 
@@ -191,27 +186,9 @@
                 })
                 .with_children(|buttons_parent| {
                     let buttons = [
-<<<<<<< HEAD
-                        (
-                            SettingsAction::ResetToDefaults,
-                            "Reset to Defaults",
-                            Color::srgb(0.6, 0.3, 0.3),
-                        ),
-                        (
-                            SettingsAction::SaveSettings,
-                            "Save Settings",
-                            Color::srgb(0.2, 0.6, 0.2),
-                        ),
-                        (
-                            SettingsAction::ApplySettings,
-                            "Apply",
-                            Color::srgb(0.3, 0.5, 0.7),
-                        ),
-=======
                         (SettingsAction::ResetToDefaults, "💫 Reset", theme.colors.action_danger),
                         (SettingsAction::SaveSettings, "💾 Save", theme.colors.action_success),
                         (SettingsAction::ApplySettings, "✓ Apply", theme.colors.action_primary),
->>>>>>> 1ef43ea5
                     ];
 
                     for (action, label, color) in buttons {
