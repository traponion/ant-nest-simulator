--- conflicted
+++ resolved
@@ -29,10 +29,6 @@
 pub mod spatial_grid;
 pub mod statistics_ui;
 pub mod time_control;
-<<<<<<< HEAD
-pub mod time_ui;
-=======
->>>>>>> 8f7b8c93
 pub mod tooltip;
 pub mod visual_effects_toggle;
 
@@ -57,9 +53,5 @@
 pub use spatial_grid::*;
 pub use statistics_ui::*;
 pub use time_control::*;
-<<<<<<< HEAD
-pub use time_ui::*;
-=======
->>>>>>> 8f7b8c93
 pub use tooltip::*;
 pub use visual_effects_toggle::*;