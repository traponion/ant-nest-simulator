//! Game systems module
//!
//! Contains all ECS systems for the ant nest simulator:
//! - Movement: Ant pathfinding and movement behavior
//! - Lifecycle: Ant aging, energy management, and death
//! - Environment: Soil environmental simulation
//! - Rendering: Visual spawning and setup systems
//! - Time Control: Time acceleration and pause functionality
//! - Color Overlay: Visual effects for disaster feedback
//! - Active Disasters UI: Real-time display of active disaster status

pub mod active_disasters_ui;
<<<<<<< HEAD
pub mod colony_statistics;
=======
pub mod analytics;
>>>>>>> 46ca226d
pub mod color_overlay;
pub mod disaster;
pub mod disaster_ui;
pub mod environment;
pub mod foraging;
pub mod invasive_species;
pub mod lifecycle;
pub mod movement;
pub mod particle;
pub mod rendering;
pub mod reproduction;
pub mod statistics_ui;
pub mod time_control;
pub mod visual_effects_toggle;

// Re-export all system functions for easy importing
pub use active_disasters_ui::*;
<<<<<<< HEAD
pub use colony_statistics::*;
=======
pub use analytics::*;
>>>>>>> 46ca226d
pub use color_overlay::*;
pub use disaster::*;
pub use disaster_ui::*;
pub use environment::*;
pub use foraging::*;
pub use invasive_species::*;
pub use lifecycle::*;
pub use movement::*;
pub use particle::*;
pub use rendering::*;
pub use reproduction::*;
pub use statistics_ui::*;
pub use time_control::*;
pub use visual_effects_toggle::*;<|MERGE_RESOLUTION|>--- conflicted
+++ resolved
@@ -10,11 +10,7 @@
 //! - Active Disasters UI: Real-time display of active disaster status
 
 pub mod active_disasters_ui;
-<<<<<<< HEAD
 pub mod colony_statistics;
-=======
-pub mod analytics;
->>>>>>> 46ca226d
 pub mod color_overlay;
 pub mod disaster;
 pub mod disaster_ui;
@@ -32,11 +28,7 @@
 
 // Re-export all system functions for easy importing
 pub use active_disasters_ui::*;
-<<<<<<< HEAD
 pub use colony_statistics::*;
-=======
-pub use analytics::*;
->>>>>>> 46ca226d
 pub use color_overlay::*;
 pub use disaster::*;
 pub use disaster_ui::*;
