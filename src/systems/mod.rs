--- conflicted
+++ resolved
@@ -20,17 +20,12 @@
 pub mod lifecycle;
 pub mod movement;
 pub mod particle;
-<<<<<<< HEAD
 pub mod performance_monitoring;
+pub mod persistence;
 pub mod rendering;
 pub mod reproduction;
 pub mod spatial_grid;
-=======
-pub mod persistence;
-pub mod rendering;
-pub mod reproduction;
 pub mod statistics_ui;
->>>>>>> f5c4943c
 pub mod time_control;
 pub mod visual_effects_toggle;
 
@@ -46,16 +41,11 @@
 pub use lifecycle::*;
 pub use movement::*;
 pub use particle::*;
-<<<<<<< HEAD
 pub use performance_monitoring::*;
+pub use persistence::*;
 pub use rendering::*;
 pub use reproduction::*;
 pub use spatial_grid::*;
-=======
-pub use persistence::*;
-pub use rendering::*;
-pub use reproduction::*;
 pub use statistics_ui::*;
->>>>>>> f5c4943c
 pub use time_control::*;
 pub use visual_effects_toggle::*;