--- conflicted
+++ resolved
@@ -1,14 +1,8 @@
 use crate::components::{
-<<<<<<< HEAD
-    PlayPauseButton, PlayPauseIcon, PlayPauseText, SpeedButton, SpeedDisplay, SpeedSlider,
-    SpeedSliderHandle, SpeedSliderProgress, SpeedSliderTrack, TimeControl, TimeControlPanel,
-    UITheme,
-=======
     TimeControl, TimeControlPanel, PlayPauseButton, PlayPauseIcon, PlayPauseText,
     SpeedButton, SpeedDisplay, SpeedSlider, SpeedSliderTrack, SpeedSliderHandle, SpeedSliderProgress,
     UITheme, UIAnimation, EasingFunction, AnimationTarget, AnimationValue, Tooltip, FocusIndicator,
     AccessibilityFeatures, AnimationSettings,
->>>>>>> 1ef43ea5
 };
 use bevy::prelude::*;
 
