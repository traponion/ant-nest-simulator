--- conflicted
+++ resolved
@@ -23,21 +23,6 @@
     app.add_plugins(MinimalPlugins);
 
     // Initialize core resources manually to avoid UI/Window dependencies
-<<<<<<< HEAD
-    app.init_resource::<ant_nest_simulator::components::SimulationTime>()
-        .init_resource::<ant_nest_simulator::components::DisasterState>()
-        .init_resource::<ant_nest_simulator::components::ColorOverlayConfig>()
-        .init_resource::<ant_nest_simulator::components::VisualEffectsSettings>()
-        .init_resource::<ant_nest_simulator::components::PerformanceMetrics>()
-        .init_resource::<ant_nest_simulator::components::ColonyStatistics>()
-        .init_resource::<ant_nest_simulator::components::UserSettings>()
-        .init_resource::<ant_nest_simulator::components::UITheme>()
-        .insert_resource(ant_nest_simulator::components::SpatialGrid::new(
-            16.0,
-            ant_nest_simulator::components::Position { x: -80.0, y: -60.0 },
-            ant_nest_simulator::components::Position { x: 80.0, y: 60.0 },
-        ));
-=======
     app.init_resource::<ant_nest_simulator::components::SimulationTime>();
     app.init_resource::<ant_nest_simulator::components::DisasterState>();
     app.init_resource::<ant_nest_simulator::components::ColorOverlayConfig>();
@@ -51,7 +36,6 @@
         ant_nest_simulator::components::Position { x: -80.0, y: -60.0 },
         ant_nest_simulator::components::Position { x: 80.0, y: 60.0 },
     ));
->>>>>>> e258a11b
 
     // Add only core simulation systems that don't require UI/Window
     app.add_systems(
@@ -87,16 +71,6 @@
     app.add_plugins(MinimalPlugins);
 
     // Initialize core resources manually to avoid UI/Window dependencies
-<<<<<<< HEAD
-    app.init_resource::<ant_nest_simulator::components::SimulationTime>()
-        .init_resource::<ant_nest_simulator::components::DisasterState>()
-        .init_resource::<ant_nest_simulator::components::PerformanceMetrics>()
-        .insert_resource(ant_nest_simulator::components::SpatialGrid::new(
-            16.0,
-            ant_nest_simulator::components::Position { x: -80.0, y: -60.0 },
-            ant_nest_simulator::components::Position { x: 80.0, y: 60.0 },
-        ));
-=======
     app.init_resource::<ant_nest_simulator::components::SimulationTime>();
     app.init_resource::<ant_nest_simulator::components::DisasterState>();
     app.init_resource::<ant_nest_simulator::components::PerformanceMetrics>();
@@ -105,7 +79,6 @@
         ant_nest_simulator::components::Position { x: -80.0, y: -60.0 },
         ant_nest_simulator::components::Position { x: 80.0, y: 60.0 },
     ));
->>>>>>> e258a11b
 
     // Add core simulation systems for testing
     app.add_systems(
@@ -146,21 +119,13 @@
     app.add_plugins(MinimalPlugins);
 
     // Initialize core resources manually to avoid UI/Window dependencies
-<<<<<<< HEAD
-    app.init_resource::<ant_nest_simulator::components::DisasterState>()
-        .insert_resource(ant_nest_simulator::components::SpatialGrid::new(
-            16.0,
-            ant_nest_simulator::components::Position { x: -80.0, y: -60.0 },
-            ant_nest_simulator::components::Position { x: 80.0, y: 60.0 },
-        ));
-=======
+    app.init_resource::<ant_nest_simulator::components::SimulationTime>();
     app.init_resource::<ant_nest_simulator::components::DisasterState>();
     app.insert_resource(ant_nest_simulator::components::SpatialGrid::new(
         16.0,
         ant_nest_simulator::components::Position { x: -80.0, y: -60.0 },
         ant_nest_simulator::components::Position { x: 80.0, y: 60.0 },
     ));
->>>>>>> e258a11b
 
     // Add simple startup systems to spawn entities
     app.add_systems(
@@ -213,21 +178,8 @@
 
     // Initialize input resources and manually add only the systems that have previously caused conflicts
     // This allows us to test specific combinations more precisely
-<<<<<<< HEAD
-    app.init_resource::<bevy::input::ButtonInput<bevy::input::keyboard::KeyCode>>()
-        .init_resource::<ant_nest_simulator::components::DisasterState>()
-        .init_resource::<ant_nest_simulator::components::SpatialGrid>()
-        .add_systems(
-            Update,
-            (
-                // These systems have previously caused query conflicts
-                ant_nest_simulator::systems::ant_movement_system,
-                ant_nest_simulator::systems::invasive_species_behavior_system,
-                ant_nest_simulator::systems::ant_defensive_behavior_system,
-            ),
-        );
-=======
-    app.init_resource::<bevy::input::ButtonInput<bevy::input::keyboard::KeyCode>>();
+    app.init_resource::<bevy::input::ButtonInput<bevy::input::keyboard::KeyCode>>();
+    app.init_resource::<ant_nest_simulator::components::SimulationTime>();
     app.init_resource::<ant_nest_simulator::components::DisasterState>();
     app.init_resource::<ant_nest_simulator::components::SpatialGrid>();
     app.add_systems(
@@ -239,7 +191,6 @@
             ant_nest_simulator::systems::ant_defensive_behavior_system,
         ),
     );
->>>>>>> e258a11b
 
     // Run multiple cycles to ensure no conflicts
     for _ in 0..5 {
