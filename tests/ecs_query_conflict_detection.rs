//! ECS Query Conflict Detection Tests
//!
//! This test module provides early detection of ECS query conflicts between Bevy systems.
//! Instead of testing all systems at once, this uses a selective approach to identify
//! potential conflicts between core simulation systems.
//!
//! Addresses Issue #81: Improve ECS Query Conflict Detection and Prevention

use ant_nest_simulator::components::*;
use bevy::prelude::*;

/// Test core ant simulation systems for query conflicts
///
/// This test focuses on the core ant simulation systems that most commonly
/// interact with ant entities and have historically caused query conflicts.
#[test]
fn test_core_ant_systems_compatibility() {
    let mut app = App::new();

    // Add minimal plugins required for ECS functionality
    app.add_plugins(MinimalPlugins);

    // Initialize only the core resources needed for ant simulation
<<<<<<< HEAD
    app.init_resource::<SimulationTime>()
        .init_resource::<DisasterState>()
        .init_resource::<SpatialGrid>()
        .insert_resource(SpatialGrid::new(
            16.0,
            Position { x: -80.0, y: -60.0 },
            Position { x: 80.0, y: 60.0 },
        ));
=======
    app.init_resource::<DisasterState>();
    app.init_resource::<SpatialGrid>();
    app.insert_resource(SpatialGrid::new(
        16.0,
        Position { x: -80.0, y: -60.0 },
        Position { x: 80.0, y: 60.0 },
    ));
>>>>>>> e258a11b

    // Add core ant simulation systems that have previously caused conflicts
    app.add_systems(
        Update,
        (
            ant_nest_simulator::systems::ant_movement_system,
            ant_nest_simulator::systems::ant_lifecycle_system,
            ant_nest_simulator::systems::food_consumption_system,
        ),
    );

    // Spawn a test ant entity to ensure systems have something to process
    app.world_mut().spawn((
        Ant,
        Position { x: 0.0, y: 0.0 },
        AntBehavior {
            state: AntState::Foraging,
            target_position: None,
            speed: 10.0,
        },
        Lifecycle {
            age: 0.0,
            max_age: 100.0,
            energy: 50.0,
            max_energy: 100.0,
        },
    ));

    // Run multiple update cycles to catch any query conflicts
    for _ in 0..5 {
        app.update();
    }

    // If we reach here, no query conflicts occurred
    // Verify that the test ant entity still exists
    let world = app.world_mut();
    let ant_count = world.query::<&Ant>().iter(world).count();
    assert_eq!(
        ant_count, 1,
        "Core ant systems should maintain entities without conflicts"
    );
}

/// Test environmental and soil systems for compatibility
#[test]
fn test_environmental_systems_compatibility() {
    let mut app = App::new();
    app.add_plugins(MinimalPlugins);

    // Initialize environmental resources
<<<<<<< HEAD
    app.init_resource::<SimulationTime>()
        .init_resource::<DisasterState>()
        .init_resource::<SpatialGrid>()
        .insert_resource(SpatialGrid::new(
            16.0,
            Position { x: -80.0, y: -60.0 },
            Position { x: 80.0, y: 60.0 },
        ));
=======
    app.init_resource::<DisasterState>();
    app.init_resource::<SpatialGrid>();
    app.insert_resource(SpatialGrid::new(
        16.0,
        Position { x: -80.0, y: -60.0 },
        Position { x: 80.0, y: 60.0 },
    ));
>>>>>>> e258a11b

    // Add environmental systems
    app.add_systems(
        Update,
        (
            ant_nest_simulator::systems::environmental_update_system,
            ant_nest_simulator::systems::food_regeneration_system,
        ),
    );

    // Spawn test soil and food entities
    app.world_mut().spawn((
        Soil,
        Position { x: 0.0, y: 0.0 },
        SoilCell {
            moisture: 0.5,
            temperature: 20.0,
            nutrition: 0.7,
        },
    ));

    app.world_mut().spawn((
        Food,
        Position { x: 10.0, y: 10.0 },
        FoodSource {
            nutrition_value: 25.0,
            is_available: true,
            regeneration_timer: 0.0,
            regeneration_time: 30.0,
        },
    ));

    // Run update cycles
    for _ in 0..5 {
        app.update();
    }

    // Verify that soil and food entities still exist after updates
    let world = app.world_mut();
    let soil_count = world.query::<&Soil>().iter(world).count();
    let food_count = world.query::<&Food>().iter(world).count();
    assert_eq!(
        soil_count, 1,
        "Environmental systems should maintain soil entities"
    );
    assert_eq!(
        food_count, 1,
        "Environmental systems should maintain food entities"
    );
}

/// Test invasive species systems compatibility
///
/// This specifically tests the systems that were involved in previous
/// query conflicts (Issues #79, #80).
#[test]
fn test_invasive_species_systems_compatibility() {
    let mut app = App::new();
    app.add_plugins(MinimalPlugins);

    // Initialize required resources
<<<<<<< HEAD
    app.init_resource::<SimulationTime>()
        .init_resource::<DisasterState>()
        .init_resource::<SpatialGrid>()
        .insert_resource(SpatialGrid::new(
            16.0,
            Position { x: -80.0, y: -60.0 },
            Position { x: 80.0, y: 60.0 },
        ));
=======
    app.init_resource::<DisasterState>();
    app.init_resource::<SpatialGrid>();
    app.insert_resource(SpatialGrid::new(
        16.0,
        Position { x: -80.0, y: -60.0 },
        Position { x: 80.0, y: 60.0 },
    ));
>>>>>>> e258a11b

    // Add invasive species systems that previously caused conflicts
    app.add_systems(
        Update,
        (
            ant_nest_simulator::systems::invasive_species_behavior_system,
            ant_nest_simulator::systems::ant_defensive_behavior_system,
            ant_nest_simulator::systems::invasive_species_cleanup_system,
        ),
    );

    // Spawn test entities
    app.world_mut().spawn((
        Ant,
        Position { x: 0.0, y: 0.0 },
        AntBehavior {
            state: AntState::Foraging,
            target_position: None,
            speed: 10.0,
        },
        Lifecycle {
            age: 10.0,
            max_age: 100.0,
            energy: 80.0,
            max_energy: 100.0,
        },
    ));

    app.world_mut().spawn((
        InvasiveSpecies {
            lifetime: 60.0,
            food_consumption_rate: 2.0,
        },
        Position { x: 5.0, y: 5.0 },
    ));

    // Run update cycles
    for _ in 0..5 {
        app.update();
    }

    // Verify that ant and invasive species entities still exist
    let world = app.world_mut();
    let ant_count = world.query::<&Ant>().iter(world).count();
    let invasive_count = world.query::<&InvasiveSpecies>().iter(world).count();
    assert_eq!(
        ant_count, 1,
        "Invasive species systems should maintain ant entities"
    );
    // Note: Invasive species may be cleaned up by systems during updates
    // The important thing is that no ECS conflicts occurred
    assert!(
        invasive_count <= 1,
        "Invasive species systems should handle entities without conflicts (found {})",
        invasive_count
    );
}

/// Test reproduction and lifecycle systems
#[test]
fn test_reproduction_systems_compatibility() {
    let mut app = App::new();
    app.add_plugins(MinimalPlugins);

    // Initialize resources
<<<<<<< HEAD
    app.init_resource::<SimulationTime>()
        .init_resource::<DisasterState>();
=======
    app.init_resource::<DisasterState>();
>>>>>>> e258a11b

    // Add reproduction and lifecycle systems
    app.add_systems(
        Update,
        (
            ant_nest_simulator::systems::queen_reproduction_system,
            ant_nest_simulator::systems::egg_hatching_system,
            ant_nest_simulator::systems::ant_lifecycle_system,
        ),
    );

    // Spawn queen ant for testing
    app.world_mut().spawn((
        Queen,
        Position { x: 0.0, y: -30.0 },
        Lifecycle {
            age: 50.0,
            max_age: 500.0,
            energy: 90.0,
            max_energy: 100.0,
        },
        ReproductionState {
            time_since_last_egg: 0.0,
            egg_laying_interval: 10.0,
            reproductive_capacity: 0.8,
        },
    ));

    // Spawn test egg
    app.world_mut().spawn((
        Egg {
            incubation_time: 15.0,
        },
        Position { x: 1.0, y: -30.0 },
    ));

    // Run update cycles
    for _ in 0..10 {
        app.update();
    }

    // Verify that queen and egg entities still exist
    let world = app.world_mut();
    let queen_count = world.query::<&Queen>().iter(world).count();
    let egg_count = world.query::<&Egg>().iter(world).count();
    assert_eq!(
        queen_count, 1,
        "Reproduction systems should maintain queen entities"
    );
    assert!(
        egg_count >= 1,
        "Reproduction systems should maintain or create egg entities"
    );
}

/// Comprehensive test that gradually adds system groups
///
/// This test starts with minimal systems and gradually adds more,
/// helping to isolate which combination causes conflicts if any occur.
#[test]
fn test_gradual_system_addition() {
    let mut app = App::new();
    app.add_plugins(MinimalPlugins);

    // Initialize all required resources first
<<<<<<< HEAD
    app.init_resource::<SimulationTime>()
        .init_resource::<SpatialGrid>()
        .init_resource::<DisasterState>()
        .insert_resource(SpatialGrid::new(
            16.0,
            Position { x: -80.0, y: -60.0 },
            Position { x: 80.0, y: 60.0 },
        ));
=======
    app.init_resource::<SpatialGrid>();
    app.init_resource::<DisasterState>();
    app.insert_resource(SpatialGrid::new(
        16.0,
        Position { x: -80.0, y: -60.0 },
        Position { x: 80.0, y: 60.0 },
    ));
>>>>>>> e258a11b

    // Test 1: Add basic ant systems
    app.add_systems(
        Update,
        (
            ant_nest_simulator::systems::ant_movement_system,
            ant_nest_simulator::systems::ant_lifecycle_system,
        ),
    );

    // Spawn test ant
    app.world_mut().spawn((
        Ant,
        Position { x: 0.0, y: 0.0 },
        AntBehavior {
            state: AntState::Foraging,
            target_position: None,
            speed: 10.0,
        },
        Lifecycle {
            age: 0.0,
            max_age: 100.0,
            energy: 50.0,
            max_energy: 100.0,
        },
    ));

    // Test basic systems
    for _ in 0..3 {
        app.update();
    }

    // Test 2: Add environmental systems
    app.add_systems(
        Update,
        (
            ant_nest_simulator::systems::environmental_update_system,
            ant_nest_simulator::systems::food_consumption_system,
        ),
    );

    // Test with environmental systems
    for _ in 0..3 {
        app.update();
    }

    // Test 3: Add invasive species systems
    app.add_systems(
        Update,
        (
            ant_nest_simulator::systems::invasive_species_behavior_system,
            ant_nest_simulator::systems::ant_defensive_behavior_system,
        ),
    );

    // Test with invasive species systems
    for _ in 0..3 {
        app.update();
    }

    // Verify that the test ant entity still exists after all system additions
    let world = app.world_mut();
    let ant_count = world.query::<&Ant>().iter(world).count();
    assert_eq!(
        ant_count, 1,
        "All system groups should work together without conflicts"
    );
}<|MERGE_RESOLUTION|>--- conflicted
+++ resolved
@@ -21,16 +21,7 @@
     app.add_plugins(MinimalPlugins);
 
     // Initialize only the core resources needed for ant simulation
-<<<<<<< HEAD
-    app.init_resource::<SimulationTime>()
-        .init_resource::<DisasterState>()
-        .init_resource::<SpatialGrid>()
-        .insert_resource(SpatialGrid::new(
-            16.0,
-            Position { x: -80.0, y: -60.0 },
-            Position { x: 80.0, y: 60.0 },
-        ));
-=======
+    app.init_resource::<SimulationTime>();
     app.init_resource::<DisasterState>();
     app.init_resource::<SpatialGrid>();
     app.insert_resource(SpatialGrid::new(
@@ -38,7 +29,6 @@
         Position { x: -80.0, y: -60.0 },
         Position { x: 80.0, y: 60.0 },
     ));
->>>>>>> e258a11b
 
     // Add core ant simulation systems that have previously caused conflicts
     app.add_systems(
@@ -89,16 +79,7 @@
     app.add_plugins(MinimalPlugins);
 
     // Initialize environmental resources
-<<<<<<< HEAD
-    app.init_resource::<SimulationTime>()
-        .init_resource::<DisasterState>()
-        .init_resource::<SpatialGrid>()
-        .insert_resource(SpatialGrid::new(
-            16.0,
-            Position { x: -80.0, y: -60.0 },
-            Position { x: 80.0, y: 60.0 },
-        ));
-=======
+    app.init_resource::<SimulationTime>();
     app.init_resource::<DisasterState>();
     app.init_resource::<SpatialGrid>();
     app.insert_resource(SpatialGrid::new(
@@ -106,7 +87,6 @@
         Position { x: -80.0, y: -60.0 },
         Position { x: 80.0, y: 60.0 },
     ));
->>>>>>> e258a11b
 
     // Add environmental systems
     app.add_systems(
@@ -168,16 +148,7 @@
     app.add_plugins(MinimalPlugins);
 
     // Initialize required resources
-<<<<<<< HEAD
-    app.init_resource::<SimulationTime>()
-        .init_resource::<DisasterState>()
-        .init_resource::<SpatialGrid>()
-        .insert_resource(SpatialGrid::new(
-            16.0,
-            Position { x: -80.0, y: -60.0 },
-            Position { x: 80.0, y: 60.0 },
-        ));
-=======
+    app.init_resource::<SimulationTime>();
     app.init_resource::<DisasterState>();
     app.init_resource::<SpatialGrid>();
     app.insert_resource(SpatialGrid::new(
@@ -185,7 +156,6 @@
         Position { x: -80.0, y: -60.0 },
         Position { x: 80.0, y: 60.0 },
     ));
->>>>>>> e258a11b
 
     // Add invasive species systems that previously caused conflicts
     app.add_systems(
@@ -251,12 +221,8 @@
     app.add_plugins(MinimalPlugins);
 
     // Initialize resources
-<<<<<<< HEAD
-    app.init_resource::<SimulationTime>()
-        .init_resource::<DisasterState>();
-=======
-    app.init_resource::<DisasterState>();
->>>>>>> e258a11b
+    app.init_resource::<SimulationTime>();
+    app.init_resource::<DisasterState>();
 
     // Add reproduction and lifecycle systems
     app.add_systems(
@@ -322,16 +288,7 @@
     app.add_plugins(MinimalPlugins);
 
     // Initialize all required resources first
-<<<<<<< HEAD
-    app.init_resource::<SimulationTime>()
-        .init_resource::<SpatialGrid>()
-        .init_resource::<DisasterState>()
-        .insert_resource(SpatialGrid::new(
-            16.0,
-            Position { x: -80.0, y: -60.0 },
-            Position { x: 80.0, y: 60.0 },
-        ));
-=======
+    app.init_resource::<SimulationTime>();
     app.init_resource::<SpatialGrid>();
     app.init_resource::<DisasterState>();
     app.insert_resource(SpatialGrid::new(
@@ -339,7 +296,6 @@
         Position { x: -80.0, y: -60.0 },
         Position { x: 80.0, y: 60.0 },
     ));
->>>>>>> e258a11b
 
     // Test 1: Add basic ant systems
     app.add_systems(
